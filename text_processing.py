# -*- coding: utf-8 -*-
"""
<<<<<<< HEAD
Processador de texto completo para TTS.
=======
Script aprimorado de limpeza e formatação de texto para leitura TTS.
>>>>>>> bf74ced4

Este script combina a extração de texto de múltiplos formatos de arquivo
(PDF, DOCX, EPUB, TXT) com um pipeline avançado de limpeza e formatação,
otimizando o conteúdo para sintetizadores de voz (Text-to-Speech).
"""
import os
import argparse
import re
import logging
<<<<<<< HEAD
import unicodedata

# Tente importar as bibliotecas necessárias e forneça instruções claras se faltarem.
try:
    import fitz  # PyMuPDF
    import docx
    from bs4 import BeautifulSoup
    from ebooklib import epub, ITEM_DOCUMENT
    from num2words import num2words
except ImportError as e:
    print(f"Erro de importação: {e}")
    print("Uma ou mais bibliotecas necessárias não estão instaladas.")
    print("Por favor, instale todas com o comando: pip install PyMuPDF python-docx ebooklib BeautifulSoup4 num2words")
    exit()

# Configuração de logging
logging.basicConfig(level=logging.INFO, format='%(levelname)s: %(message)s')

# ================== CONFIGURAÇÕES DE FORMATAÇÃO ==================

# Mapeamento de abreviações e siglas para sua forma extensa.
EXPANSOES_TEXTUAIS = {
    re.compile(r'\bSr\.', re.IGNORECASE): 'Senhor',
    re.compile(r'\bSra\.', re.IGNORECASE): 'Senhora',
    re.compile(r'\bDr\.', re.IGNORECASE): 'Doutor',
    re.compile(r'\bAv\.', re.IGNORECASE): 'Avenida',
    re.compile(r'\bR\.', re.IGNORECASE): 'Rua',
    re.compile(r'\bEtc\.?', re.IGNORECASE): 'et cetera',
    re.compile(r'\bvs\.', re.IGNORECASE): 'versus',
    re.compile(r'\bp\.\s*(\d+)', re.IGNORECASE): r'página \1',
    # Adicione outras expansões do script original aqui se necessário...
}

# ================== FUNÇÕES DE EXTRAÇÃO DE TEXTO ==================

def extract_from_pdf(filepath: str) -> str:
    """Extrai texto de um arquivo .pdf."""
    try:
        doc = fitz.open(filepath)
        text = "".join(page.get_text() for page in doc.pages())
        doc.close()
        return text
    except Exception as e:
        logging.error(f"Erro ao processar o PDF '{filepath}': {e}")
        return ""

def extract_from_docx(filepath: str) -> str:
    """Extrai texto de um arquivo .docx."""
    try:
        doc = docx.Document(filepath)
        return "\n".join(para.text for para in doc.paragraphs)
    except Exception as e:
        logging.error(f"Erro ao processar o DOCX '{filepath}': {e}")
        return ""
=======

# Importa as configurações do nosso arquivo config.py
import config

# Configuração de logging
logging.basicConfig(level=logging.INFO, format='%(asctime)s - %(levelname)s - %(message)s')
logger = logging.getLogger(__name__)

# ================== FUNÇÕES DE LIMPEZA E NORMALIZAÇÃO ==================

def _remover_lixo_textual_intrusivo(texto: str) -> str:
    """Remove avisos de copyright e outras anotações que interrompem o texto."""
    logger.info("Removendo lixo textual intrusivo (avisos de copyright, etc.)...")
    padroes_lixo = [
        r"Esse livro é protegido por direitos autorais.*?(?=em Duda mas não conseguiu)", # Específico para o corte problemático
        r"www\.\s*portaldetonando\.\s*cjb\.\s*net.*",
        r"\bCopyright\b.*",
        r"Distribuído gratuitamente.*",
        r"Detonando Home Page",
        r"\[\d+\]" # Remove citações como [1], [2], etc.
    ]
    for padrao in padroes_lixo:
        texto = re.sub(padrao, "", texto, flags=re.IGNORECASE | re.MULTILINE)
    return texto

def _corrigir_artefatos_especificos(texto: str) -> str:
    """Corrige erros de extração de texto específicos e conhecidos."""
    logger.info("Corrigindo artefatos de texto específicos...")
    for erro, correcao in config.CORRECOES_ESPECIFICAS.items():
        texto = texto.replace(erro, correcao)
    return texto

def _normalizar_caracteres_e_pontuacao(texto: str) -> str:
    """Normaliza caracteres Unicode, aspas, travessões e pontuação."""
    logger.info("Normalizando caracteres e pontuação...")
    texto = unicodedata.normalize('NFKC', texto)
    substituicoes = {
        '[“”«»]': '"',
        "[‘’]": "'",
        '[–—―‐‑]': '—',
        '…': '...',
        ';': ',',
    }
    for padrao, sub in substituicoes.items():
        texto = re.sub(padrao, sub, texto)
    texto = re.sub(r'\s*—\s*', ' — ', texto)
    return texto

def _remontar_paragrafos(texto: str) -> str:
    """Corrige quebras de linha indevidas no meio dos parágrafos."""
    logger.info("Remontando parágrafos...")
    # Remove hifenização no final da linha
    texto = re.sub(r'(\w+)-\s*\n\s*(\w+)', r'\1\2', texto)
    linhas = texto.split('\n')
    paragrafos_remontados = []
    paragrafo_atual = ""
    for linha in linhas:
        linha = linha.strip()
        # Se a linha estiver vazia, encerra o parágrafo atual.
        if not linha:
            if paragrafo_atual:
                paragrafos_remontados.append(paragrafo_atual)
                paragrafo_atual = ""
        # Se a linha não começar com maiúscula, provavelmente é continuação.
        elif paragrafo_atual and not linha[0].isupper():
            paragrafo_atual += " " + linha
        # Se a linha anterior termina sem pontuação final, une.
        elif paragrafo_atual and paragrafo_atual[-1] not in ".!?\"'":
            paragrafo_atual += " " + linha
        # Caso contrário, começa um novo parágrafo
        else:
            if paragrafo_atual:
                paragrafos_remontados.append(paragrafo_atual)
            paragrafo_atual = linha

    if paragrafo_atual:
        paragrafos_remontados.append(paragrafo_atual)
    return "\n\n".join(paragrafos_remontados)

def _remover_resquicios_paginacao(texto: str) -> str:
    """Remove números de página que ficaram no meio do texto."""
    logger.info("Removendo resquícios de paginação...")
    # Remove números sozinhos que podem ser páginas, especialmente após pontuação.
    texto = re.sub(r'(?<=[.!?])\s*\b(\d+)\b\s*(?=[A-Z])', ' ', texto)
    # Remove números por extenso que ficaram no texto
    numeros_extenso = '|'.join(config.CONVERSAO_CAPITULOS_EXTENSO_PARA_NUM.keys())
    texto = re.sub(rf'\b({numeros_extenso})\b\s*\.', '', texto, flags=re.IGNORECASE)
    return texto

# ================== FUNÇÕES DE EXPANSÃO PARA TTS ==================
>>>>>>> bf74ced4

def extract_from_epub(filepath: str) -> str:
    """Extrai texto de um arquivo .epub."""
    try:
        book = epub.read_epub(filepath)
        content = []
        for item in book.get_items_of_type(ITEM_DOCUMENT):
            soup = BeautifulSoup(item.get_content(), 'html.parser')
            content.append(soup.get_text(separator='\n', strip=True))
        return "\n\n".join(content)
    except Exception as e:
        logging.error(f"Erro ao processar o EPUB '{filepath}': {e}")
        return ""

<<<<<<< HEAD
def extract_from_txt(filepath: str) -> str:
    """Extrai texto de um arquivo .txt."""
    try:
        with open(filepath, 'r', encoding='utf-8') as f:
            return f.read()
    except Exception as e:
        logging.error(f"Erro ao ler o arquivo TXT '{filepath}': {e}")
        return ""

# ================== PIPELINE DE LIMPEZA E FORMATAÇÃO PARA TTS ==================

def formatar_texto_para_tts(texto_bruto: str) -> str:
    """
    Executa um pipeline completo de limpeza e formatação para preparar o texto para TTS.
    """
    if not texto_bruto or not isinstance(texto_bruto, str):
        logging.warning("Texto de entrada inválido ou vazio.")
        return ""

    logging.info("Iniciando pipeline de formatação para TTS...")

    # 1. Remover copyright e numeração de páginas
    texto = re.sub(r'_Distribuído gratuitamente.*?você!_', '', texto_bruto, flags=re.DOTALL)
    texto = re.sub(r'^\s*-+\s*\d+\s*-+$', '', texto, flags=re.MULTILINE)
    texto = re.sub(r'^[ ]*\d+[ ]*$', '', texto, flags=re.MULTILINE)
    texto = re.sub(r'^\s*Esse livro é protegido pelas leis internacionais de Copyright\..*?Seu uso deve ser exclusivamente pessoal\.\s*$', '', texto, flags=re.MULTILINE | re.DOTALL)

    # 2. Padronizar cabeçalhos de capítulo
    # Trata diferentes formatos de cabeçalhos de capítulo
    # Primeiro, trata o caso com traço e padrões de separação
    texto = re.sub(r'^\s*-+\s*CAPÍTULO\s+(.+?)\s*-+\s*$', r'Capítulo \1', texto, flags=re.MULTILINE | re.IGNORECASE)
    # Trata o caso com dois pontos ou traço (mais robusto)
    texto = re.sub(r'^\s*CAPÍTULO\s*(\w+)\s*[-:]\s*(.+)$', r'Capítulo \1: \2', texto, flags=re.MULTILINE | re.IGNORECASE)
    # Trata o caso mais genérico de capítulo com qualquer caractere após o número
    # Correção: Remove traços extras antes de aplicar este padrão
    texto = re.sub(r'^\s*CAPÍTULO\s*(\w+)\s*-\s*(.+)$', r'Capítulo \1: \2', texto, flags=re.MULTILINE | re.IGNORECASE)
    # Trata casos especiais de formatação de títulos (como **texto**)
    texto = re.sub(r'\*\*(.+?)\*\*', r'\1', texto)
    # Remove caracteres de formatação extras que podem causar problemas
    texto = re.sub(r'\s*[-*]+\s*', ' ', texto)
    # Corrige problemas de codificação e caracteres especiais
    texto = texto.replace('', '')  # Remove caracteres de codificação inválida
    # Remove barras invertidas extras
    texto = texto.replace('\\', '')

    # 3. Normalizar quebras de linha e hifenização
    texto = re.sub(r'-\s*\n', ' ', texto)  # Remove hífens no final da linha e substitui por espaço
    texto = re.sub(r'(?<!\n)\n(?!\n)', ' ', texto)  # Junta parágrafos quebrados
    texto = re.sub(r'\n{2,}', '\n\n', texto)  # Garante parágrafos com linha dupla

    # 4. Normalizar caracteres e pontuação
    texto = unicodedata.normalize('NFKC', texto)
    texto = re.sub(r'[“”«»]', '"', texto)
    texto = re.sub(r"[‘’]", "'", texto)
    texto = re.sub(r'[–—―‐‑]', ' — ', texto)  # Usa travessão com espaços
    texto = re.sub(r'…', '...', texto)
    # Corrige ordinais antes da expansão de números para evitar conflitos
    texto = re.sub(r'(\d)o\.', r'\1º', texto)  # Corrige ordinal masculino
    texto = re.sub(r'(\d)a\.', r'\1ª', texto)  # Corrige ordinal feminino
    # Correção adicional para caracteres especiais problemáticos
    texto = texto.encode('utf-8', 'ignore').decode('utf-8')
    # Garantir codificação correta no final
    texto = texto.encode('latin1', 'ignore').decode('latin1')

    # 5. Remover underscores
    texto = re.sub(r'_', '', texto)

    # 6. Expandir abreviações
    for padrao, substituicao in EXPANSOES_TEXTUAIS.items():
        texto = padrao.sub(substituicao, texto)

    # 7. Expandir números (exemplo simplificado, pode ser expandido)
    # Otimização: Criar uma única função para lidar com todos os números
    def expandir_numeros(texto: str) -> str:
        def expandir_cardinal(match: re.Match) -> str:
            num_str = match.group(0)
            try:
                num_int = int(num_str)
                # Evita converter anos ou números muito grandes
                if 1900 <= num_int <= 2100 or len(num_str) > 6:
                    return num_str
                return num2words(num_int, lang='pt_BR')
            except ValueError:
                return num_str
        return re.sub(r'\b\d+\b', expandir_cardinal, texto)
    
    texto = expandir_numeros(texto)
            
    # 8. Limpeza final - otimização para melhorar a qualidade do TTS
    # Adiciona pausas após pontos e vírgulas para melhor pronunciação
    # Melhoria: Adicionar pausas mais inteligentes para TTS
    texto = re.sub(r'\.(\s*)([A-Z])', r'.\n\n\2', texto)  # Pausa após ponto e letra maiúscula
    texto = re.sub(r';(\s*)([A-Z])', r';\n\n\2', texto)   # Pausa após ponto-e-vírgula e letra maiúscula
    texto = re.sub(r',(\s*)([A-Z])', r',\n\n\2', texto)   # Pausa após vírgula e letra maiúscula
    texto = re.sub(r'\s+([,.!?;:])', r'\1', texto)  # Remove espaço antes da pontuação
    texto = re.sub(r' {2,}', ' ', texto)  # Remove espaços múltiplos
    texto = texto.strip()
    
    # 9. Otimização adicional para TTS: Adicionar pausas entre frases
    # Substituir múltiplos pontos por um único ponto seguido de pausa
    texto = re.sub(r'\.{3,}', '...', texto)
    
    logging.info("Processamento para TTS concluído.")
    return texto

# ================== FUNÇÃO PRINCIPAL E EXECUÇÃO ==================
=======
    def substituir_capitulo(match: re.Match) -> str:
        prefixo = "CAPÍTULO"
        numero_str = match.group(2).strip().upper() if match.group(2) else ""
        titulo_opcional = match.group(3) if len(match.groups()) > 2 else None
        
        titulo = titulo_opcional.strip().rstrip(' ._*-') if titulo_opcional else ""
        numero_final = config.CONVERSAO_CAPITULOS_EXTENSO_PARA_NUM.get(numero_str, numero_str)

        if titulo:
            return f"\n\n{prefixo} {numero_final}. {titulo}.\n\n"
        return f"\n\n{prefixo} {numero_final}.\n\n"

    # Padrão mais flexível para capturar diferentes formatações de título
    padrao = re.compile(
        r'^\s*[-_]*\s*(cap[íi]tulo)\s+([\d\w\s]+)\s*[-–—._]*\s*(?:\n\s*\n?\s*_*([^*_].*?)\*?_*)?',
        re.IGNORECASE | re.MULTILINE
    )
    return padrao.sub(substituir_capitulo, texto)


def _expandir_abreviacoes(texto: str) -> str:
    """Expande abreviações e siglas para uma leitura natural."""
    logger.info("Expandindo abreviações...")
    for padrao, substituicao in config.EXPANSOES_TEXTUAIS.items():
        texto = padrao.sub(substituicao, texto)
    return texto

def _expandir_numeros(texto: str) -> str:
    """Converte números em texto por extenso, tratando casos especiais."""
    logger.info("Expandindo números...")

    def ordinal(match: re.Match) -> str:
        try:
            n = int(match.group(1))
            sufixo = match.group(2).lower()
            if sufixo in ('o', 'º'):
                return num2words(n, lang='pt_BR', to='ordinal')
            elif sufixo in ('a', 'ª'):
                ordinal_masc = num2words(n, lang='pt_BR', to='ordinal')
                return ordinal_masc[:-1] + 'a' if ordinal_masc.endswith('o') else ordinal_masc
        except (ValueError, IndexError):
            return match.group(0)
        return match.group(0)
    texto = re.sub(r'\b(\d+)([oOaAºª])\b', ordinal, texto)
    
    def cardinal(match: re.Match) -> str:
        num_str = match.group(0)
        try:
            num_int = int(num_str)
            # Não expande anos ou números muito grandes
            if 1900 <= num_int <= 2100 or len(num_str) > 6:
                return num_str
            return num2words(num_int, lang='pt_BR')
        except ValueError:
            return num_str
    texto = re.sub(r'\b\d+\b', cardinal, texto)
    return texto

def _limpeza_final(texto: str) -> str:
    """Aplica ajustes finais de espaçamento e pontuação para fluidez."""
    logger.info("Realizando limpeza final e ajustes de ritmo...")
    if not texto:
        return texto
        
    # Garante espaço após pontuação final e remove espaços antes.
    texto = re.sub(r'\s+([,.!?;:])', r'\1', texto)
    texto = re.sub(r'([,.!?;:])(?=\w)', r'\1 ', texto)
    # Remove espaços múltiplos
    texto = re.sub(r' {2,}', ' ', texto)
    # Normaliza quebras de parágrafo
    texto = re.sub(r'\n{3,}', '\n\n', texto)
    # Remove letras maiúsculas sozinhas com um ponto. Ex: "O."
    texto = re.sub(r'\b([A-Z])\.\s', r'\1 ', texto)

    return texto.strip()
>>>>>>> bf74ced4

def main():
    """Função principal para orquestrar a extração e formatação."""
    parser = argparse.ArgumentParser(
        description="Extrai e formata texto de múltiplos formatos de arquivo para uso com TTS.",
        formatter_class=argparse.RawTextHelpFormatter
    )
    parser.add_argument("input_file", help="Caminho para o arquivo de entrada (pdf, docx, epub, txt).")
    parser.add_argument("output_file", help="Caminho para o arquivo de saída .txt.")
    args = parser.parse_args()

<<<<<<< HEAD
    input_path = args.input_file
    
    if not os.path.exists(input_path):
        logging.error(f"O arquivo de entrada '{input_path}' não foi encontrado.")
        return

    _, ext = os.path.splitext(input_path.lower())
    
    extractors = {
        '.pdf': extract_from_pdf,
        '.docx': extract_from_docx,
        '.epub': extract_from_epub,
        '.txt': extract_from_txt
    }

    if ext not in extractors:
        if ext == '.doc':
            logging.error("Arquivos .doc não são suportados. Por favor, converta para .docx primeiro.")
        else:
            logging.error(f"Formato de arquivo '{ext}' não suportado.")
        return

    logging.info(f"Processando arquivo: {input_path}")
    extractor_func = extractors[ext]
    raw_text = extractor_func(input_path)

    if not raw_text:
        logging.error("Nenhum texto foi extraído. O arquivo pode estar vazio ou corrompido.")
        return
        
    formatted_text = formatar_texto_para_tts(raw_text)

    try:
        with open(args.output_file, 'w', encoding='utf-8') as f:
            f.write(formatted_text)
        print(f"\nSucesso! Texto formatado e salvo em: {args.output_file}")
    except IOError as e:
        logging.error(f"Erro ao salvar o arquivo de saída: {e}")

if __name__ == "__main__":
    main()
=======
def formatar_texto_para_tts(texto_bruto: str) -> str:
    """
    Executa um pipeline completo de limpeza e formatação para preparar o texto para TTS.
    """
    logger.info("Iniciando pipeline completo de formatação para TTS...")
    
    if not texto_bruto or not isinstance(texto_bruto, str):
        logger.warning("Texto de entrada inválido ou vazio. Retornando string vazia.")
        return ""

    try:
        # Ordem de execução otimizada
        texto = _remover_lixo_textual_intrusivo(texto_bruto)
        texto = _corrigir_artefatos_especificos(texto)
        texto = _remontar_paragrafos(texto)
        texto = _normalizar_caracteres_e_pontuacao(texto)
        texto = _remover_resquicios_paginacao(texto)
        texto = _expandir_abreviacoes(texto)
        texto = _expandir_numeros(texto)      
        texto = _formatar_capitulos(texto)
        texto = _limpeza_final(texto)

        logger.info("Processamento para TTS concluído.")
        return texto
    except Exception as e:
        logger.error(f"Erro no pipeline de formatação: {e}")
        return texto_bruto
>>>>>>> bf74ced4
<|MERGE_RESOLUTION|>--- conflicted
+++ resolved
@@ -1,10 +1,6 @@
 # -*- coding: utf-8 -*-
 """
-<<<<<<< HEAD
-Processador de texto completo para TTS.
-=======
 Script aprimorado de limpeza e formatação de texto para leitura TTS.
->>>>>>> bf74ced4
 
 Este script combina a extração de texto de múltiplos formatos de arquivo
 (PDF, DOCX, EPUB, TXT) com um pipeline avançado de limpeza e formatação,
@@ -14,7 +10,6 @@
 import argparse
 import re
 import logging
-<<<<<<< HEAD
 import unicodedata
 
 # Tente importar as bibliotecas necessárias e forneça instruções claras se faltarem.
@@ -69,98 +64,6 @@
     except Exception as e:
         logging.error(f"Erro ao processar o DOCX '{filepath}': {e}")
         return ""
-=======
-
-# Importa as configurações do nosso arquivo config.py
-import config
-
-# Configuração de logging
-logging.basicConfig(level=logging.INFO, format='%(asctime)s - %(levelname)s - %(message)s')
-logger = logging.getLogger(__name__)
-
-# ================== FUNÇÕES DE LIMPEZA E NORMALIZAÇÃO ==================
-
-def _remover_lixo_textual_intrusivo(texto: str) -> str:
-    """Remove avisos de copyright e outras anotações que interrompem o texto."""
-    logger.info("Removendo lixo textual intrusivo (avisos de copyright, etc.)...")
-    padroes_lixo = [
-        r"Esse livro é protegido por direitos autorais.*?(?=em Duda mas não conseguiu)", # Específico para o corte problemático
-        r"www\.\s*portaldetonando\.\s*cjb\.\s*net.*",
-        r"\bCopyright\b.*",
-        r"Distribuído gratuitamente.*",
-        r"Detonando Home Page",
-        r"\[\d+\]" # Remove citações como [1], [2], etc.
-    ]
-    for padrao in padroes_lixo:
-        texto = re.sub(padrao, "", texto, flags=re.IGNORECASE | re.MULTILINE)
-    return texto
-
-def _corrigir_artefatos_especificos(texto: str) -> str:
-    """Corrige erros de extração de texto específicos e conhecidos."""
-    logger.info("Corrigindo artefatos de texto específicos...")
-    for erro, correcao in config.CORRECOES_ESPECIFICAS.items():
-        texto = texto.replace(erro, correcao)
-    return texto
-
-def _normalizar_caracteres_e_pontuacao(texto: str) -> str:
-    """Normaliza caracteres Unicode, aspas, travessões e pontuação."""
-    logger.info("Normalizando caracteres e pontuação...")
-    texto = unicodedata.normalize('NFKC', texto)
-    substituicoes = {
-        '[“”«»]': '"',
-        "[‘’]": "'",
-        '[–—―‐‑]': '—',
-        '…': '...',
-        ';': ',',
-    }
-    for padrao, sub in substituicoes.items():
-        texto = re.sub(padrao, sub, texto)
-    texto = re.sub(r'\s*—\s*', ' — ', texto)
-    return texto
-
-def _remontar_paragrafos(texto: str) -> str:
-    """Corrige quebras de linha indevidas no meio dos parágrafos."""
-    logger.info("Remontando parágrafos...")
-    # Remove hifenização no final da linha
-    texto = re.sub(r'(\w+)-\s*\n\s*(\w+)', r'\1\2', texto)
-    linhas = texto.split('\n')
-    paragrafos_remontados = []
-    paragrafo_atual = ""
-    for linha in linhas:
-        linha = linha.strip()
-        # Se a linha estiver vazia, encerra o parágrafo atual.
-        if not linha:
-            if paragrafo_atual:
-                paragrafos_remontados.append(paragrafo_atual)
-                paragrafo_atual = ""
-        # Se a linha não começar com maiúscula, provavelmente é continuação.
-        elif paragrafo_atual and not linha[0].isupper():
-            paragrafo_atual += " " + linha
-        # Se a linha anterior termina sem pontuação final, une.
-        elif paragrafo_atual and paragrafo_atual[-1] not in ".!?\"'":
-            paragrafo_atual += " " + linha
-        # Caso contrário, começa um novo parágrafo
-        else:
-            if paragrafo_atual:
-                paragrafos_remontados.append(paragrafo_atual)
-            paragrafo_atual = linha
-
-    if paragrafo_atual:
-        paragrafos_remontados.append(paragrafo_atual)
-    return "\n\n".join(paragrafos_remontados)
-
-def _remover_resquicios_paginacao(texto: str) -> str:
-    """Remove números de página que ficaram no meio do texto."""
-    logger.info("Removendo resquícios de paginação...")
-    # Remove números sozinhos que podem ser páginas, especialmente após pontuação.
-    texto = re.sub(r'(?<=[.!?])\s*\b(\d+)\b\s*(?=[A-Z])', ' ', texto)
-    # Remove números por extenso que ficaram no texto
-    numeros_extenso = '|'.join(config.CONVERSAO_CAPITULOS_EXTENSO_PARA_NUM.keys())
-    texto = re.sub(rf'\b({numeros_extenso})\b\s*\.', '', texto, flags=re.IGNORECASE)
-    return texto
-
-# ================== FUNÇÕES DE EXPANSÃO PARA TTS ==================
->>>>>>> bf74ced4
 
 def extract_from_epub(filepath: str) -> str:
     """Extrai texto de um arquivo .epub."""
@@ -175,7 +78,6 @@
         logging.error(f"Erro ao processar o EPUB '{filepath}': {e}")
         return ""
 
-<<<<<<< HEAD
 def extract_from_txt(filepath: str) -> str:
     """Extrai texto de um arquivo .txt."""
     try:
@@ -219,7 +121,7 @@
     # Corrige problemas de codificação e caracteres especiais
     texto = texto.replace('', '')  # Remove caracteres de codificação inválida
     # Remove barras invertidas extras
-    texto = texto.replace('\\', '')
+    texto = texto.replace('\\', ' ')
 
     # 3. Normalizar quebras de linha e hifenização
     texto = re.sub(r'-\s*\n', ' ', texto)  # Remove hífens no final da linha e substitui por espaço
@@ -255,7 +157,7 @@
             try:
                 num_int = int(num_str)
                 # Evita converter anos ou números muito grandes
-                if 1900 <= num_int <= 2100 or len(num_str) > 6:
+                if 190 <= num_int <= 2100 or len(num_str) > 6:
                     return num_str
                 return num2words(num_int, lang='pt_BR')
             except ValueError:
@@ -282,83 +184,6 @@
     return texto
 
 # ================== FUNÇÃO PRINCIPAL E EXECUÇÃO ==================
-=======
-    def substituir_capitulo(match: re.Match) -> str:
-        prefixo = "CAPÍTULO"
-        numero_str = match.group(2).strip().upper() if match.group(2) else ""
-        titulo_opcional = match.group(3) if len(match.groups()) > 2 else None
-        
-        titulo = titulo_opcional.strip().rstrip(' ._*-') if titulo_opcional else ""
-        numero_final = config.CONVERSAO_CAPITULOS_EXTENSO_PARA_NUM.get(numero_str, numero_str)
-
-        if titulo:
-            return f"\n\n{prefixo} {numero_final}. {titulo}.\n\n"
-        return f"\n\n{prefixo} {numero_final}.\n\n"
-
-    # Padrão mais flexível para capturar diferentes formatações de título
-    padrao = re.compile(
-        r'^\s*[-_]*\s*(cap[íi]tulo)\s+([\d\w\s]+)\s*[-–—._]*\s*(?:\n\s*\n?\s*_*([^*_].*?)\*?_*)?',
-        re.IGNORECASE | re.MULTILINE
-    )
-    return padrao.sub(substituir_capitulo, texto)
-
-
-def _expandir_abreviacoes(texto: str) -> str:
-    """Expande abreviações e siglas para uma leitura natural."""
-    logger.info("Expandindo abreviações...")
-    for padrao, substituicao in config.EXPANSOES_TEXTUAIS.items():
-        texto = padrao.sub(substituicao, texto)
-    return texto
-
-def _expandir_numeros(texto: str) -> str:
-    """Converte números em texto por extenso, tratando casos especiais."""
-    logger.info("Expandindo números...")
-
-    def ordinal(match: re.Match) -> str:
-        try:
-            n = int(match.group(1))
-            sufixo = match.group(2).lower()
-            if sufixo in ('o', 'º'):
-                return num2words(n, lang='pt_BR', to='ordinal')
-            elif sufixo in ('a', 'ª'):
-                ordinal_masc = num2words(n, lang='pt_BR', to='ordinal')
-                return ordinal_masc[:-1] + 'a' if ordinal_masc.endswith('o') else ordinal_masc
-        except (ValueError, IndexError):
-            return match.group(0)
-        return match.group(0)
-    texto = re.sub(r'\b(\d+)([oOaAºª])\b', ordinal, texto)
-    
-    def cardinal(match: re.Match) -> str:
-        num_str = match.group(0)
-        try:
-            num_int = int(num_str)
-            # Não expande anos ou números muito grandes
-            if 1900 <= num_int <= 2100 or len(num_str) > 6:
-                return num_str
-            return num2words(num_int, lang='pt_BR')
-        except ValueError:
-            return num_str
-    texto = re.sub(r'\b\d+\b', cardinal, texto)
-    return texto
-
-def _limpeza_final(texto: str) -> str:
-    """Aplica ajustes finais de espaçamento e pontuação para fluidez."""
-    logger.info("Realizando limpeza final e ajustes de ritmo...")
-    if not texto:
-        return texto
-        
-    # Garante espaço após pontuação final e remove espaços antes.
-    texto = re.sub(r'\s+([,.!?;:])', r'\1', texto)
-    texto = re.sub(r'([,.!?;:])(?=\w)', r'\1 ', texto)
-    # Remove espaços múltiplos
-    texto = re.sub(r' {2,}', ' ', texto)
-    # Normaliza quebras de parágrafo
-    texto = re.sub(r'\n{3,}', '\n\n', texto)
-    # Remove letras maiúsculas sozinhas com um ponto. Ex: "O."
-    texto = re.sub(r'\b([A-Z])\.\s', r'\1 ', texto)
-
-    return texto.strip()
->>>>>>> bf74ced4
 
 def main():
     """Função principal para orquestrar a extração e formatação."""
@@ -370,7 +195,6 @@
     parser.add_argument("output_file", help="Caminho para o arquivo de saída .txt.")
     args = parser.parse_args()
 
-<<<<<<< HEAD
     input_path = args.input_file
     
     if not os.path.exists(input_path):
@@ -411,33 +235,4 @@
         logging.error(f"Erro ao salvar o arquivo de saída: {e}")
 
 if __name__ == "__main__":
-    main()
-=======
-def formatar_texto_para_tts(texto_bruto: str) -> str:
-    """
-    Executa um pipeline completo de limpeza e formatação para preparar o texto para TTS.
-    """
-    logger.info("Iniciando pipeline completo de formatação para TTS...")
-    
-    if not texto_bruto or not isinstance(texto_bruto, str):
-        logger.warning("Texto de entrada inválido ou vazio. Retornando string vazia.")
-        return ""
-
-    try:
-        # Ordem de execução otimizada
-        texto = _remover_lixo_textual_intrusivo(texto_bruto)
-        texto = _corrigir_artefatos_especificos(texto)
-        texto = _remontar_paragrafos(texto)
-        texto = _normalizar_caracteres_e_pontuacao(texto)
-        texto = _remover_resquicios_paginacao(texto)
-        texto = _expandir_abreviacoes(texto)
-        texto = _expandir_numeros(texto)      
-        texto = _formatar_capitulos(texto)
-        texto = _limpeza_final(texto)
-
-        logger.info("Processamento para TTS concluído.")
-        return texto
-    except Exception as e:
-        logger.error(f"Erro no pipeline de formatação: {e}")
-        return texto_bruto
->>>>>>> bf74ced4
+    main()